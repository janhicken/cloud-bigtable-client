--- conflicted
+++ resolved
@@ -323,6 +323,17 @@
         .thenApply(deleteSnapshotsFunc());
   }
 
+  //  ******************* START COLUMN FAMILY MODIFICATION  ************************
+
+  /** {@inheritDoc} */
+  @Override
+  public CompletableFuture<Void> addColumnFamily(TableName tableName,
+      ColumnFamilyDescriptor columnFamilyDesc) {
+    return modifyColumns(tableName,
+        ModifyTableBuilder.create().add(TableAdapter2x.toHColumnDescriptor(columnFamilyDesc)));
+  }
+
+
   @Override
   public CompletableFuture<Void> deleteColumnFamily(TableName tableName,
       byte[] columnName) {
@@ -336,13 +347,37 @@
         ModifyTableBuilder.create().modify(TableAdapter2x.toHColumnDescriptor(columnFamilyDesc)));
   }
 
-  /** {@inheritDoc} */
-  @Override
-  public CompletableFuture<Void> addColumnFamily(TableName tableName,
-      ColumnFamilyDescriptor columnFamilyDesc) {
-    return modifyColumns(tableName,
-        ModifyTableBuilder.create().add(TableAdapter2x.toHColumnDescriptor(columnFamilyDesc)));
-  }
+  @Override
+  public CompletableFuture<Void> modifyTable(TableDescriptor newDescriptor) {
+    return getDescriptor(newDescriptor.getTableName())
+        .thenApply(descriptor -> ModifyTableBuilder
+            .buildModifications(
+                new HTableDescriptor(newDescriptor),
+                new HTableDescriptor(descriptor)))
+        .thenApply(modifications -> {
+          try {
+            modifyColumns(newDescriptor.getTableName(), modifications).get();
+          } catch (InterruptedException | ExecutionException e) {
+            throw new CompletionException(e);
+          }
+          return null;
+        });
+  }
+
+  /**
+   * <p>modifyColumns.</p>
+   *
+   * @param tableName a {@link org.apache.hadoop.hbase.TableName} object.
+   * @param modifications a {@link ModifyTableBuilder} object.
+   */
+  private CompletableFuture<Void> modifyColumns(TableName tableName,
+      ModifyTableBuilder modifications) {
+    return bigtableTableAdminClient
+        .modifyColumnFamilyAsync(modifications.toProto(toBigtableName(tableName)))
+        .thenApply(r -> null);
+  }
+
+  //  ******************* END COLUMN FAMILY MODIFICATION  ************************
 
   /**
    * Restore the specified snapshot on the original table.
@@ -554,22 +589,6 @@
     throw new UnsupportedOperationException("listTableSnapshots"); // TODO
   }
 
-  @Override public CompletableFuture<Void> modifyTable(TableDescriptor newDescriptor) {
-    return getDescriptor(newDescriptor.getTableName())
-        .thenApply(descriptor -> ModifyTableBuilder
-            .buildModifications(
-                new HTableDescriptor(newDescriptor),
-                new HTableDescriptor(descriptor)))
-        .thenApply(modifications -> {
-          try {
-            modifyColumns(newDescriptor.getTableName(), modifications).get();
-          } catch (InterruptedException | ExecutionException e) {
-            throw new CompletionException(e);
-          }
-          return null;
-        });
-  }
-
   @Override
   public CompletableFuture<Boolean> isTableAvailable(TableName tableName) {
     return tableExists(tableName).handle((exists, ex) -> {
@@ -599,16 +618,6 @@
         );
   }
 
-  /** {@inheritDoc} */
-  @Override
-  public CompletableFuture<Void> addColumnFamily(TableName tableName, ColumnFamilyDescriptor columnFamilyDesc) {
-    return modifyColumns(tableName, Modification
-        .newBuilder()
-        .setId(columnFamilyDesc.getNameAsString())
-        .setCreate(tableAdapter2x.toColumnFamily(columnFamilyDesc))
-        .build());
-  }
-
   private SampledRowKeysAdapter getSampledRowKeysAdapter(TableName tableNameAdapter,
       ServerName serverNameAdapter) {
     return new SampledRowKeysAdapter(tableNameAdapter, serverNameAdapter) {
@@ -635,21 +644,6 @@
     return bigtableSnapshotClusterName;
   }
 
-  /**
-   * <p>modifyColumns.</p>
-   *
-   * @param tableName a {@link org.apache.hadoop.hbase.TableName} object.
-   * @param modification an array of {@link com.google.bigtable.admin.v2.ModifyColumnFamiliesRequest.Modification} objectss
-   */
-  private CompletableFuture<Void> modifyColumns(TableName tableName, Modification... modifications) {
-    ModifyColumnFamiliesRequest request = ModifyColumnFamiliesRequest
-        .newBuilder()
-        .addAllModifications(Arrays.asList(modifications))
-        .setName(toBigtableName(tableName))
-        .build();
-    return bigtableTableAdminClient.modifyColumnFamilyAsync(request).thenApply(r -> null);
-  }
-
   private BigtableClusterName getClusterName() throws IOException {
     return asyncConnection.getSession().getClusterName();
   }
@@ -712,8 +706,7 @@
   public CompletableFuture<Void> decommissionRegionServers(List<ServerName> arg0, boolean arg1) {
     throw new UnsupportedOperationException("decommissionRegionServers"); // TODO
   }
-
-
+  
   @Override
   public CompletableFuture<Void> deleteNamespace(String arg0) {
     throw new UnsupportedOperationException("deleteNamespace"); // TODO
@@ -1172,47 +1165,4 @@
   public CompletableFuture<Boolean> splitSwitch(boolean arg0) {
     throw new UnsupportedOperationException("splitSwitch"); // TODO
   }
-<<<<<<< HEAD
-
-  private BigtableClusterName getSnapshotClusterName() throws IOException {
-    if (bigtableSnapshotClusterName == null) {
-      try {
-        bigtableSnapshotClusterName = getClusterName();
-      } catch (IllegalStateException e) {
-        throw new IllegalStateException(
-            "Failed to determine which cluster to use for snapshots, please configure it using "
-                + BigtableOptionsFactory.BIGTABLE_SNAPSHOT_CLUSTER_ID_KEY);
-      }
-    }
-    return bigtableSnapshotClusterName;
-  }
-
-  /**
-   * <p>modifyColumns.</p>
-   *
-   * @param tableName a {@link org.apache.hadoop.hbase.TableName} object.
-   * @param modifications a {@link ModifyTableBuilder} object.
-   */
-  private CompletableFuture<Void> modifyColumns(TableName tableName,
-      ModifyTableBuilder modifications) {
-    return bigtableTableAdminClient
-        .modifyColumnFamilyAsync(modifications.toProto(toBigtableName(tableName)))
-        .thenApply(r -> null);
-  }
-
-  private BigtableClusterName getClusterName() throws IOException {
-    return asyncConnection.getSession().getClusterName();
-  }
-
-  /**
-   * <p>toBigtableName.</p>
-   *
-   * @param tableName a {@link org.apache.hadoop.hbase.TableName} object.
-   * @return a {@link java.lang.String} object.
-   */
-  private String toBigtableName(TableName tableName) {
-    return bigtableInstanceName.toTableNameStr(tableName.getNameAsString());
-  }
-=======
->>>>>>> 56f3026e
 }